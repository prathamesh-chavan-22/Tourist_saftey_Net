--- conflicted
+++ resolved
@@ -3,195 +3,6 @@
 <head>
     <meta charset="UTF-8">
     <meta name="viewport" content="width=device-width, initial-scale=1.0">
-<<<<<<< HEAD
-    <title>Tourist Safety Dashboard</title>
-    <link href="https://cdn.jsdelivr.net/npm/bootstrap@5.1.3/dist/css/bootstrap.min.css" rel="stylesheet">
-    <link rel="stylesheet" href="https://unpkg.com/leaflet@1.9.4/dist/leaflet.css" />
-    <link rel="stylesheet" href="/static/css/dashboard.css" />
-    <style>
-        body {
-            background-color: #f8f9fa;
-            font-family: 'Segoe UI', Tahoma, Geneva, Verdana, sans-serif;
-        }
-        .navbar {
-            background: linear-gradient(135deg, #667eea 0%, #764ba2 100%);
-            box-shadow: 0 2px 10px rgba(0,0,0,0.1);
-        }
-        .navbar-brand {
-            font-weight: 600;
-            color: white !important;
-        }
-        .admin-badge {
-            background: rgba(255,255,255,0.2);
-            color: white;
-            padding: 5px 12px;
-            border-radius: 20px;
-            font-size: 12px;
-            font-weight: 600;
-        }
-        .main-container {
-            padding: 2rem 0;
-        }
-        .dashboard-card {
-            background: white;
-            border-radius: 15px;
-            box-shadow: 0 5px 15px rgba(0,0,0,0.08);
-            border: none;
-            margin-bottom: 2rem;
-        }
-        .card-header {
-            background: linear-gradient(135deg, #667eea 0%, #764ba2 100%);
-            color: white;
-            border-radius: 15px 15px 0 0 !important;
-            border: none;
-            padding: 1.5rem;
-        }
-        .card-title {
-            margin: 0;
-            font-weight: 600;
-        }
-        .map-container {
-            height: 500px;
-            border-radius: 10px;
-            overflow: hidden;
-        }
-        .logout-btn {
-            background: rgba(255,255,255,0.2);
-            border: 1px solid rgba(255,255,255,0.3);
-            color: white;
-            padding: 8px 16px;
-            border-radius: 20px;
-            text-decoration: none;
-            font-size: 14px;
-            transition: all 0.3s ease;
-        }
-        .logout-btn:hover {
-            background: rgba(255,255,255,0.3);
-            color: white;
-            transform: translateY(-1px);
-        }
-        .tourist-table {
-            width: 100%;
-            border-collapse: collapse;
-            margin-top: 1rem;
-        }
-        .tourist-table th,
-        .tourist-table td {
-            padding: 12px;
-            text-align: left;
-            border-bottom: 1px solid #e9ecef;
-        }
-        .tourist-table th {
-            background: #f8f9fa;
-            font-weight: 600;
-            color: #495057;
-        }
-        .tourist-table tr:hover {
-            background: #f8f9fa;
-        }
-        .status-badge {
-            padding: 4px 8px;
-            border-radius: 12px;
-            font-size: 12px;
-            font-weight: 600;
-        }
-        .status-safe {
-            background: #d4edda;
-            color: #155724;
-        }
-        .status-critical {
-            background: #f8d7da;
-            color: #721c24;
-        }
-        .btn-view {
-            background: linear-gradient(135deg, #667eea 0%, #764ba2 100%);
-            border: none;
-            color: white;
-            padding: 6px 12px;
-            border-radius: 6px;
-            font-size: 12px;
-            text-decoration: none;
-            transition: all 0.3s ease;
-        }
-        .btn-view:hover {
-            transform: translateY(-1px);
-            box-shadow: 0 2px 8px rgba(102, 126, 234, 0.3);
-            color: white;
-        }
-    </style>
-</head>
-<body>
-    <nav class="navbar navbar-expand-lg">
-        <div class="container">
-            <a class="navbar-brand" href="#">
-                <i class="fas fa-shield-alt me-2"></i>
-                Tourist Safety Net - Admin Dashboard
-                <span class="admin-badge ms-2">ADMIN</span>
-            </a>
-            <div class="navbar-nav ms-auto">
-                <span class="navbar-text me-3">Monitoring all tourists</span>
-                <a href="/auth/logout" class="logout-btn">Logout</a>
-            </div>
-        </div>
-    </nav>
-
-
-    <div class="container main-container">
-        <div class="row">
-            <!-- Tourists Table -->
-            <div class="col-lg-8">
-                <div class="dashboard-card">
-                    <div class="card-header">
-                        <h5 class="card-title">
-                            <i class="fas fa-users me-2"></i>
-                            Tourists Status Overview
-                        </h5>
-                    </div>
-                    <div class="card-body">
-                        <table class="tourist-table" id="touristsTable">
-                            <thead>
-                                <tr>
-                                    <th>Name</th>
-                                    <th>ID</th>
-                                    <th>Tourist Site</th>
-                                    <th>Status</th>
-                                    <th>Coordinates</th>
-                                    <th>Action</th>
-                                </tr>
-                            </thead>
-                            <tbody>
-                                {% for tourist in tourists %}
-                                <tr data-tourist-id="{{ tourist.id }}">
-                                    <td>{{ tourist.name }}</td>
-                                    <td>{{ tourist.id }}</td>
-                                    <td>{{ tourist.location_name }}</td>
-                                    <td>
-                                        <span class="status-badge status-{{ tourist.status|lower }}">{{ tourist.status }}</span>
-                                    </td>
-                                    <td>{{ "%.4f"|format(tourist.last_lat) }}, {{ "%.4f"|format(tourist.last_lon) }}</td>
-                                    <td>
-                                        <a href="/tourist/{{ tourist.id }}" class="btn-view">View Map</a>
-                                    </td>
-                                </tr>
-                                {% endfor %}
-                            </tbody>
-                        </table>
-                    </div>
-                </div>
-            </div>
-
-            <!-- Overview Map -->
-            <div class="col-lg-4">
-                <div class="dashboard-card">
-                    <div class="card-header">
-                        <h5 class="card-title">
-                            <i class="fas fa-map me-2"></i>
-                            Overview Map
-                        </h5>
-                    </div>
-                    <div class="card-body">
-                        <div id="map" class="map-container"></div>
-=======
     <title>Admin Dashboard - Tourist Safety</title>
     <link rel="stylesheet" href="https://unpkg.com/leaflet@1.9.4/dist/leaflet.css" />
     
@@ -491,7 +302,6 @@
                     </div>
                     <div class="p-6">
                         <div id="map" class="h-64 sm:h-80 lg:h-96 rounded-xl border-2 border-gray-200"></div>
->>>>>>> 72925e0e
                     </div>
                 </div>
             </div>
