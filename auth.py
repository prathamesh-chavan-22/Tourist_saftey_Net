--- conflicted
+++ resolved
@@ -121,30 +121,12 @@
         )
     return current_user
 
-<<<<<<< HEAD
-async def require_tourist_guide(current_user: User = Depends(get_current_active_user)):
-    """Require tourist guide role"""
-    if str(current_user.role) != "tourist_guide":
-        raise HTTPException(
-            status_code=status.HTTP_403_FORBIDDEN,
-            detail="Tourist guide access required"
-        )
-    return current_user
-
-async def require_admin_or_guide(current_user: User = Depends(get_current_active_user)):
-    """Require admin or tourist guide role"""
-    if str(current_user.role) not in ["admin", "tourist_guide"]:
-        raise HTTPException(
-            status_code=status.HTTP_403_FORBIDDEN,
-            detail="Admin or tourist guide access required"
-=======
 async def require_guide(current_user: User = Depends(get_current_active_user)):
     """Require guide role"""
     if str(current_user.role) != "guide":
         raise HTTPException(
             status_code=status.HTTP_403_FORBIDDEN,
             detail="Guide access required"
->>>>>>> 72925e0e
         )
     return current_user
 
